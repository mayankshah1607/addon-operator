--- conflicted
+++ resolved
@@ -5,14 +5,9 @@
 	"fmt"
 	"time"
 
-<<<<<<< HEAD
 	"github.com/stretchr/testify/require"
 	// appsv1 "k8s.io/api/apps/v1"
 	// corev1 "k8s.io/api/core/v1"
-=======
-	appsv1 "k8s.io/api/apps/v1"
-	corev1 "k8s.io/api/core/v1"
->>>>>>> ad408875
 	apiextensionsv1 "k8s.io/apiextensions-apiserver/pkg/apis/apiextensions/v1"
 	// "k8s.io/apimachinery/pkg/api/errors"
 	"k8s.io/apimachinery/pkg/api/meta"
@@ -28,31 +23,18 @@
 
 func (s *integrationTestSuite) Setup() {
 	ctx := context.Background()
-<<<<<<< HEAD
 	// testing olm and addon-operator installation
 	//objs := integration.LoadObjectsFromDeploymentFiles(t)
-=======
-	objs := integration.LoadObjectsFromDeploymentFiles(s.T())
->>>>>>> ad408875
 
 	// var deployments []unstructured.Unstructured
 
 	// Create all objects to install the Addon Operator
-<<<<<<< HEAD
 	// for _, obj := range objs {
 	// 	err := integration.Client.Create(ctx, &obj)
-	// 	require.NoError(t, err)
+	// 	s.Require().NoError(err)
 
-	// 	t.Log("created: ", obj.GroupVersionKind().String(),
+	// 	s.T().Log("created: ", obj.GroupVersionKind().String(),
 	// 		obj.GetNamespace()+"/"+obj.GetName())
-=======
-	for _, obj := range objs {
-		err := integration.Client.Create(ctx, &obj)
-		s.Require().NoError(err)
-
-		s.T().Log("created: ", obj.GroupVersionKind().String(),
-			obj.GetNamespace()+"/"+obj.GetName())
->>>>>>> ad408875
 
 	// 	if obj.GetKind() == "Deployment" {
 	// 		deployments = append(deployments, obj)
@@ -106,9 +88,8 @@
 		})
 	}
 
-<<<<<<< HEAD
 	// for _, deploy := range deployments {
-	// 	t.Run(fmt.Sprintf("Deployment %s available", deploy.GetName()), func(t *testing.T) {
+	// 	s.Run(fmt.Sprintf("Deployment %s available", deploy.GetName()), func() {
 
 	// 		deployment := &appsv1.Deployment{}
 	// 		err := wait.PollImmediate(
@@ -134,41 +115,9 @@
 	// 				}
 	// 				return false, nil
 	// 			})
-	// 		require.NoError(t, err, "wait for Addon Operator Deployment")
+	// 		s.Require().NoError(err, "wait for Addon Operator Deployment")
 	// 	})
 	// }
-=======
-	for _, deploy := range deployments {
-		s.Run(fmt.Sprintf("Deployment %s available", deploy.GetName()), func() {
-
-			deployment := &appsv1.Deployment{}
-			err := wait.PollImmediate(
-				time.Second, 5*time.Minute, func() (done bool, err error) {
-					err = integration.Client.Get(
-						ctx, client.ObjectKey{
-							Name:      deploy.GetName(),
-							Namespace: deploy.GetNamespace(),
-						}, deployment)
-					if errors.IsNotFound(err) {
-						return false, err
-					}
-					if err != nil {
-						// retry on transient errors
-						return false, nil
-					}
-
-					for _, cond := range deployment.Status.Conditions {
-						if cond.Type == appsv1.DeploymentAvailable &&
-							cond.Status == corev1.ConditionTrue {
-							return true, nil
-						}
-					}
-					return false, nil
-				})
-			s.Require().NoError(err, "wait for Addon Operator Deployment")
-		})
-	}
->>>>>>> ad408875
 
 	s.Run("Addon Operator available", func() {
 		addonOperator := addonsv1alpha1.AddonOperator{}
